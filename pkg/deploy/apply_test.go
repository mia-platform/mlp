// Copyright 2020 Mia srl
//
// Licensed under the Apache License, Version 2.0 (the "License");
// you may not use this file except in compliance with the License.
// You may obtain a copy of the License at
//
//     http://www.apache.org/licenses/LICENSE-2.0
//
// Unless required by applicable law or agreed to in writing, software
// distributed under the License is distributed on an "AS IS" BASIS,
// WITHOUT WARRANTIES OR CONDITIONS OF ANY KIND, either express or implied.
// See the License for the specific language governing permissions and
// limitations under the License.

package deploy

import (
	"context"
	"errors"
	"testing"
	"time"

	"github.com/mia-platform/mlp/internal/utils"
	"github.com/mia-platform/mlp/pkg/resourceutil"
	"github.com/stretchr/testify/require"
	appsv1 "k8s.io/api/apps/v1"
	batchv1 "k8s.io/api/batch/v1"
	batchv1beta1 "k8s.io/api/batch/v1beta1"
	corev1 "k8s.io/api/core/v1"
	apierrors "k8s.io/apimachinery/pkg/api/errors"
	metav1 "k8s.io/apimachinery/pkg/apis/meta/v1"
	"k8s.io/apimachinery/pkg/apis/meta/v1/unstructured"
	"k8s.io/apimachinery/pkg/runtime"
	"k8s.io/apimachinery/pkg/runtime/schema"
	"k8s.io/apimachinery/pkg/types"
	"k8s.io/apimachinery/pkg/watch"
	discoveryFake "k8s.io/client-go/discovery/fake"
	dynamicFake "k8s.io/client-go/dynamic/fake"
	clientsetFake "k8s.io/client-go/kubernetes/fake"
	k8stest "k8s.io/client-go/testing"
)

func TestCheckIfCreateJob(t *testing.T) {
	cronjob, err := resourceutil.NewResources("testdata/cronjob-test.cronjob.yml", "default")
	require.Nil(t, err)
	scheme := runtime.NewScheme()
	_ = corev1.AddToScheme(scheme)
	_ = batchv1.AddToScheme(scheme)

	t.Run("without last-applied", func(t *testing.T) {
		dynamicClient := dynamicFake.NewSimpleDynamicClient(scheme)
		err := checkIfCreateJob(dynamicClient, &cronjob[0].Object, cronjob[0])
		require.Nil(t, err)
	})
	t.Run("same last-applied", func(t *testing.T) {
		cronjob[0].Object.SetAnnotations(map[string]string{
			"kubectl.kubernetes.io/last-applied-configuration": "{\"apiVersion\":\"batch/v1beta1\",\"kind\":\"CronJob\",\"metadata\":{\"annotations\":{\"mia-platform.eu/autocreate\":\"true\"},\"name\":\"hello\",\"namespace\":\"default\"},\"spec\":{\"jobTemplate\":{\"spec\":{\"template\":{\"spec\":{\"containers\":[{\"args\":[\"/bin/sh\",\"-c\",\"date; sleep 120\"],\"image\":\"busybox\",\"name\":\"hello\"}],\"restartPolicy\":\"OnFailure\"}}}},\"schedule\":\"*/5 * * * *\"}}\n",
			"mia-platform.eu/autocreate":                       "true",
		})
		dynamicClient := dynamicFake.NewSimpleDynamicClient(scheme)
		err = checkIfCreateJob(dynamicClient, &cronjob[0].Object, cronjob[0])
		require.Nil(t, err)
	})
	t.Run("different last-applied", func(t *testing.T) {
		obj := cronjob[0].Object.DeepCopy()
		obj.SetAnnotations(map[string]string{
			"kubectl.kubernetes.io/last-applied-configuration": "{\"apiVersion\":\"batch/v1beta1\",\"kind\":\"CronJob\",\"metadata\":{\"annotations\":{\"mia-platform.eu/autocreate\":\"true\"},\"name\":\"hello\",\"namespace\":\"default\"},\"spec\":{\"jobTemplate\":{\"spec\":{\"template\":{\"spec\":{\"containers\":[{\"args\":[\"/bin/sh\",\"-c\",\"date; sleep 2\"],\"image\":\"busybox\",\"name\":\"hello\"}],\"restartPolicy\":\"OnFailure\"}}}},\"schedule\":\"*/5 * * * *\"}}\n",
		})
		dynamicClient := dynamicFake.NewSimpleDynamicClient(scheme)
		err = checkIfCreateJob(dynamicClient, obj, cronjob[0])
		require.Nil(t, err)
		list, err := dynamicClient.Resource(gvrJobs).
			Namespace("default").List(context.Background(), metav1.ListOptions{})
		require.Nil(t, err)
		require.Equal(t, 1, len(list.Items))
	})
}

func TestCronJobAutoCreate(t *testing.T) {
	scheme := runtime.NewScheme()
	_ = corev1.AddToScheme(scheme)
	_ = batchv1.AddToScheme(scheme)

	testcases := []struct {
		description string
		setup       func(obj *unstructured.Unstructured)
		expected    int
	}{
		{
			description: "autocreate true",
			expected:    1,
			setup: func(obj *unstructured.Unstructured) {
				obj.SetAnnotations(map[string]string{
					"mia-platform.eu/autocreate": "true",
				})
			},
		},
		{
			description: "autocreate false",
			expected:    0,
			setup: func(obj *unstructured.Unstructured) {
				obj.SetAnnotations(map[string]string{
					"mia-platform.eu/autocreate": "false",
				})
			},
		},
		{
			description: "no annotation",
			expected:    0,
			setup: func(obj *unstructured.Unstructured) {
				obj.SetAnnotations(map[string]string{})
			},
		},
	}

	for _, tt := range testcases {
		t.Run(tt.description, func(t *testing.T) {
			cronjob, err := resourceutil.NewResources("testdata/cronjob-test.cronjob.yml", "default")
			require.Nil(t, err)
			tt.setup(&cronjob[0].Object)
			dynamicClient := dynamicFake.NewSimpleDynamicClient(scheme)
			err = cronJobAutoCreate(dynamicClient, &cronjob[0].Object)
			require.Nil(t, err)
			list, err := dynamicClient.Resource(gvrJobs).
				Namespace("default").List(context.Background(), metav1.ListOptions{})
			require.Nil(t, err)
			require.Equal(t, tt.expected, len(list.Items))
		})
	}
}

func TestCreateJobFromCronJob(t *testing.T) {
	cron, err := resourceutil.NewResources("testdata/cronjob-test.cronjob.yml", "default")
	require.Nil(t, err)
	expected := map[string]interface{}{"apiVersion": "batch/v1", "kind": "Job", "metadata": map[string]interface{}{"annotations": map[string]interface{}{"cronjob.kubernetes.io/instantiate": "manual"}, "creationTimestamp": interface{}(nil), "generateName": "hello-", "namespace": "default"}, "spec": map[string]interface{}{"template": map[string]interface{}{"metadata": map[string]interface{}{"creationTimestamp": interface{}(nil)}, "spec": map[string]interface{}{"containers": []interface{}{map[string]interface{}{"args": []interface{}{"/bin/sh", "-c", "date; sleep 120"}, "image": "busybox", "name": "hello", "resources": map[string]interface{}{}}}, "restartPolicy": "OnFailure"}}}, "status": map[string]interface{}{}}

	scheme := runtime.NewScheme()
	_ = corev1.AddToScheme(scheme)
	_ = batchv1.AddToScheme(scheme)

	dynamicClient := dynamicFake.NewSimpleDynamicClient(scheme)

	jobName, err := createJobFromCronjob(dynamicClient, &cron[0].Object)
	require.Nil(t, err)
	actual, err := dynamicClient.Resource(gvrJobs).
		Namespace("default").
		Get(context.Background(), jobName, metav1.GetOptions{})
	require.Nil(t, err)
	require.Equal(t, expected, actual.Object)
}

func TestCreatePatch(t *testing.T) {
	t.Run("Pass the same object should produce empty patch", func(t *testing.T) {
		deployment, err := resourceutil.NewResources("testdata/test-deployment.yaml", "default")
		require.Nil(t, err)

		deployment[0].Object.SetAnnotations(map[string]string{
			"kubectl.kubernetes.io/last-applied-configuration": "{\"apiVersion\":\"apps/v1\",\"kind\":\"Deployment\",\"metadata\":{\"annotations\":{},\"creationTimestamp\":null,\"labels\":{\"app\":\"test-deployment\"},\"name\":\"test-deployment\",\"namespace\":\"default\"},\"spec\":{\"replicas\":1,\"selector\":{\"matchLabels\":{\"app\":\"test-deployment\"}},\"strategy\":{},\"template\":{\"metadata\":{\"creationTimestamp\":null,\"labels\":{\"app\":\"test-deployment\"}},\"spec\":{\"containers\":[{\"image\":\"nginx\",\"name\":\"nginx\",\"resources\":{}}]}}},\"status\":{}}\n"},
		)

		patch, patchType, err := createPatch(deployment[0].Object, deployment[0])
		require.Equal(t, "{}", string(patch), "patch should be empty")
		require.Equal(t, patchType, types.StrategicMergePatchType)
		require.Nil(t, err)
	})

	t.Run("change replicas", func(t *testing.T) {
		deployment, err := resourceutil.NewResources("testdata/test-deployment.yaml", "default")
		require.Nil(t, err)

		deployment[0].Object.SetAnnotations(map[string]string{
			"kubectl.kubernetes.io/last-applied-configuration": "{\"apiVersion\":\"apps/v1\",\"kind\":\"Deployment\",\"metadata\":{\"annotations\":{},\"creationTimestamp\":null,\"labels\":{\"app\":\"test-deployment\"},\"name\":\"test-deployment\",\"namespace\":\"default\"},\"spec\":{\"replicas\":1,\"selector\":{\"matchLabels\":{\"app\":\"test-deployment\"}},\"strategy\":{},\"template\":{\"metadata\":{\"creationTimestamp\":null,\"labels\":{\"app\":\"test-deployment\"}},\"spec\":{\"containers\":[{\"image\":\"nginx\",\"name\":\"nginx\",\"resources\":{}}]}}},\"status\":{}}\n"},
		)

		oldDeploy := deployment[0].Object.DeepCopy()
		err = unstructured.SetNestedField(oldDeploy.Object, "2",
			"spec", "replicas")
		require.Nil(t, err)
		t.Logf("oldobj: %s\n", oldDeploy.Object)
		patch, patchType, err := createPatch(*oldDeploy, deployment[0])
		require.Equal(t, "{\"spec\":{\"replicas\":1}}", string(patch), "patch should contain the new resource name")
		require.Equal(t, patchType, types.StrategicMergePatchType)
		require.Nil(t, err)
	})
}

func TestEnsureDeployAll(t *testing.T) {

	mockTime := time.Date(2009, time.November, 10, 23, 0, 0, 0, time.UTC)
	expectedCheckSum := "6ab733c74e26e73bca78aa9c4c9db62664f339d9eefac51dd503c9ff0cf0c329"

	t.Run("Add deployment annotation", func(t *testing.T) {
		deployment, err := resourceutil.NewResources("testdata/test-deployment.yaml", "default")
		require.Nil(t, err)
		err = ensureDeployAll(&deployment[0], mockTime)
		require.Nil(t, err)

		var dep appsv1.Deployment
		err = runtime.DefaultUnstructuredConverter.
			FromUnstructured(deployment[0].Object.Object, &dep)
		require.Nil(t, err)
		require.Equal(t, map[string]string{resourceutil.GetMiaAnnotation(deployChecksum): expectedCheckSum}, dep.Spec.Template.ObjectMeta.Annotations)
	})

	t.Run("Add cronJob annotation", func(t *testing.T) {
		cronJob, err := resourceutil.NewResources("testdata/cronjob-test.cronjob.yml", "default")
		require.Nil(t, err)

		err = ensureDeployAll(&cronJob[0], mockTime)
		require.Nil(t, err)
		var cronj batchv1beta1.CronJob
		err = runtime.DefaultUnstructuredConverter.
			FromUnstructured(cronJob[0].Object.Object, &cronj)
		require.Nil(t, err)
		require.Equal(t, map[string]string{resourceutil.GetMiaAnnotation(deployChecksum): expectedCheckSum}, cronj.Spec.JobTemplate.Spec.Template.ObjectMeta.Annotations)
	})
	t.Run("Keep existing annotations", func(t *testing.T) {
		// testing only deployment because annotation accessing method is the same
		deployment, err := resourceutil.NewResources("testdata/test-deployment.yaml", "default")
		require.Nil(t, err)
		unstructured.SetNestedStringMap(deployment[0].Object.Object, map[string]string{
			"existing-key": "value1",
		},
			"spec", "template", "metadata", "annotations")
		err = ensureDeployAll(&deployment[0], mockTime)
		require.Nil(t, err)
		var dep appsv1.Deployment
		err = runtime.DefaultUnstructuredConverter.
			FromUnstructured(deployment[0].Object.Object, &dep)
		require.Nil(t, err)
		require.Equal(t, map[string]string{
			resourceutil.GetMiaAnnotation(deployChecksum): expectedCheckSum,
			"existing-key": "value1",
		}, dep.Spec.Template.ObjectMeta.Annotations)
	})
}

func TestEnsureSmartDeploy(t *testing.T) {
	expectedCheckSum := "6ab733c74e26e73bca78aa9c4c9db62664f339d9eefac51dd503c9ff0cf0c329"

	t.Run("Add deployment deploy/checksum annotation", func(t *testing.T) {
		targetObject, err := resourceutil.NewResources("testdata/test-deployment.yaml", "default")
		require.Nil(t, err)
		currentObj := targetObject[0].Object.DeepCopy()
		unstructured.SetNestedStringMap(currentObj.Object, map[string]string{
			"mia-platform.eu/deploy-checksum": expectedCheckSum,
			"test":                            "test",
		}, "spec", "template", "metadata", "annotations")
		t.Logf("targetObj: %s\n", currentObj.Object)
		err = ensureSmartDeploy(currentObj, &targetObject[0])
		require.Nil(t, err)
		targetAnn, _, err := unstructured.NestedStringMap(targetObject[0].Object.Object,
			"spec", "template", "metadata", "annotations")
		require.Nil(t, err)
		require.Equal(t, targetAnn["mia-platform.eu/deploy-checksum"], expectedCheckSum)
	})

	t.Run("Add deployment without deploy/checksum annotation", func(t *testing.T) {
		targetObject, err := resourceutil.NewResources("testdata/test-deployment.yaml", "default")
		require.Nil(t, err)
		currentObj := targetObject[0].Object.DeepCopy()
		err =
			unstructured.SetNestedStringMap(targetObject[0].Object.Object, map[string]string{
				"test": "test",
			}, "spec", "template", "annotations")
		require.Nil(t, err)

		err = ensureSmartDeploy(currentObj, &targetObject[0])
		require.Nil(t, err)

		targetAnn, _, err := unstructured.NestedStringMap(targetObject[0].Object.Object,
			"spec", "template", "annotations")
		require.Nil(t, err)
		require.Equal(t, "test", targetAnn["test"])
	})

	t.Run("Add cronjob deploy/checksum annotation", func(t *testing.T) {
		targetObject, err := resourceutil.NewResources("testdata/cronjob-test.cronjob.yml", "default")
		require.Nil(t, err)
		currentObj := targetObject[0].Object.DeepCopy()
		unstructured.SetNestedStringMap(currentObj.Object, map[string]string{
			"mia-platform.eu/deploy-checksum": expectedCheckSum,
			"test":                            "test",
		}, "spec", "jobTemplate", "spec", "template", "metadata", "annotations")
		t.Logf("targetObj: %s\n", currentObj.Object)
		err = ensureSmartDeploy(currentObj, &targetObject[0])

		require.Nil(t, err)
		targetAnn, _, err := unstructured.NestedStringMap(targetObject[0].Object.Object,
			"spec", "jobTemplate", "spec", "template", "metadata", "annotations")
		require.Nil(t, err)
		require.Equal(t, targetAnn["mia-platform.eu/deploy-checksum"], expectedCheckSum)
	})
}

func TestHandleResourceCompletionEvent(t *testing.T) {
	job := resourceutil.Resource{
		GroupVersionKind: &schema.GroupVersionKind{
			Group:   "batch",
			Version: "v1",
			Kind:    "Job",
		},
		Object: unstructured.Unstructured{
			Object: map[string]interface{}{
				"metadata": map[string]string{
					"name": "job-name",
				},
			},
		},
	}

	testCases := []struct {
		desc         string
		startTime    time.Time
		job          resourceutil.Resource
		event        *watch.Event
		isCompleted  bool
		errorRequire func(require.TestingT, interface{}, ...interface{})
	}{
		{
			desc:      "Handles Job resources",
			startTime: time.Now(),
			job: resourceutil.Resource{
				GroupVersionKind: &schema.GroupVersionKind{
					Group:   "batch",
					Version: "v1",
					Kind:    "Job",
				},
			},
			event:        nil,
			isCompleted:  false,
			errorRequire: require.Nil,
		}, {
			desc:      "Does not handle Unknown resources",
			startTime: time.Now(),
			job: resourceutil.Resource{
				GroupVersionKind: &schema.GroupVersionKind{
					Group:   "foo",
					Version: "bar",
					Kind:    "Unknown",
				},
			},
			event:        nil,
			isCompleted:  false,
			errorRequire: require.NotNil,
		}, {
			desc:      "Correctly handles jobs completed after the start time",
			startTime: time.Now(),
			job:       job,
			event: &watch.Event{
				Type: watch.Modified,
				Object: &unstructured.Unstructured{
					Object: map[string]interface{}{
						"metadata": map[string]string{
							"name": "job-name",
						},
						"status": map[string]interface{}{
							"completionTime": time.Now().Add(time.Hour).UTC().Format(time.RFC3339),
						},
					},
				},
			},
			isCompleted:  true,
			errorRequire: require.Nil,
		}, {
			desc:      "Correctly handles jobs completed before the start time",
			startTime: time.Now().Add(time.Hour),
			job:       job,
			event: &watch.Event{
				Type: watch.Modified,
				Object: &unstructured.Unstructured{
					Object: map[string]interface{}{
						"metadata": map[string]string{
							"name": "job-name",
						},
						"status": map[string]interface{}{
							"completionTime": time.Now().UTC().Format(time.RFC3339),
						},
					},
				},
			},
			isCompleted:  false,
			errorRequire: require.Nil,
		}, {
			desc:      "Correctly handles incomplete jobs",
			startTime: time.Now().Add(time.Hour),
			job:       job,
			event: &watch.Event{
				Type: watch.Modified,
				Object: &unstructured.Unstructured{
					Object: map[string]interface{}{
						"metadata": map[string]string{
							"name": "job-name",
						},
					},
				},
			},
			isCompleted:  false,
			errorRequire: require.Nil,
		}, {
			desc:      "Matches resources by name",
			startTime: time.Now(),
			job:       job,
			event: &watch.Event{
				Type: watch.Modified,
				Object: &unstructured.Unstructured{
					Object: map[string]interface{}{
						"metadata": map[string]string{
							"name": "other-job-name",
						},
						"status": map[string]interface{}{
							"completionTime": time.Now().Add(time.Hour).UTC().Format(time.RFC3339),
						},
					},
				},
			},
			isCompleted:  false,
			errorRequire: require.Nil,
		},
	}
	for _, tC := range testCases {
		t.Run(tC.desc, func(t *testing.T) {
			isCompleted, err := handleResourceCompletionEvent(tC.job, tC.event, tC.startTime)

			require.Exactly(t, tC.isCompleted, isCompleted)
			tC.errorRequire(t, err)
		})
	}
}

func TestWithAwaitableResource(t *testing.T) {
	testCases := []struct {
		desc          string
		resFileName   string
		watcherEvents []unstructured.Unstructured
		errorRequire  func(require.TestingT, interface{}, ...interface{})
	}{
		{
			desc:          "Ignores non annotated resources",
			resFileName:   "testdata/simple-job.yaml",
			watcherEvents: []unstructured.Unstructured{},
			errorRequire:  require.Nil,
		}, {
			desc:        "Awaits annotated resources for completion",
			resFileName: "testdata/awaitable-job.yaml",
			watcherEvents: []unstructured.Unstructured{
				{
					Object: map[string]interface{}{
						"apiVersion": "batch/v1",
						"kind":       "Job",
						"metadata": map[string]string{
							"name": "awaitable-job",
						},
						"status": map[string]interface{}{
							"completionTime": time.Now().Add(24 * time.Hour).UTC().Format(time.RFC3339),
						},
					},
				},
			},
			errorRequire: require.Nil,
		}, {
			desc:          "Awaits annotated resources for completion",
			resFileName:   "testdata/awaitable-job.yaml",
			watcherEvents: []unstructured.Unstructured{},
			errorRequire:  require.NotNil,
		},
	}

	deployConfig := utils.DeployConfig{}

	for _, tC := range testCases {
		t.Run(tC.desc, func(t *testing.T) {
			clients := createFakeClientsWithJobs(t)
			resources, err := resourceutil.NewResources(tC.resFileName, "default")
			require.Nil(t, err)
			res := resources[0]

			watcher := watch.NewFakeWithChanSize(len(tC.watcherEvents), false)
			clients.dynamic.(*dynamicFake.FakeDynamicClient).Fake.PrependWatchReactor("jobs", k8stest.DefaultWatchReactor(watcher, nil))

			for _, e := range tC.watcherEvents {
				watcher.Modify(&e)
			}

			applyCalled := false
			err = withAwaitableResource(func(c *k8sClients, r resourceutil.Resource, d utils.DeployConfig) error {
				applyCalled = true
				require.Exactly(t, &clients, c)
				require.Exactly(t, res, r)
				require.Exactly(t, deployConfig, d)
				return nil
			})(&clients, res, deployConfig)

			require.True(t, applyCalled)
			tC.errorRequire(t, err)
		})
	}

	t.Run("Forwards inner apply errors", func(t *testing.T) {
		clients := createFakeClientsWithJobs(t)
		res := resourceutil.Resource{
			GroupVersionKind: &schema.GroupVersionKind{
				Group:   "batch",
				Version: "v1",
				Kind:    "Job",
			},
			Object: unstructured.Unstructured{
				Object: map[string]interface{}{
					"apiVersion": "batch/v1",
					"kind":       "Job",
					"metadata": map[string]string{
						"name": "awaitable-job",
					},
				},
			},
		}
		expectedErr := errors.New("Some apply error")

		actualErr := withAwaitableResource(func(clients *k8sClients, res resourceutil.Resource, deployConfig utils.DeployConfig) error {
			return expectedErr
		})(&clients, res, deployConfig)

		require.Exactly(t, expectedErr, actualErr)
	})
}

<<<<<<< HEAD
func TestWithDeletableResource(t *testing.T) {

	deployConfig := utils.DeployConfig{}

	t.Run("Deletes annotated resources before apply", func(t *testing.T) {
		clients := createFakeClients(t)
		res := resourceutil.Resource{
			GroupVersionKind: &schema.GroupVersionKind{
				Group:   "batch",
				Version: "v1",
				Kind:    "Job",
			},
			Object: unstructured.Unstructured{
				Object: map[string]interface{}{
					"apiVersion": "batch/v1",
					"kind":       "Job",
					"metadata": map[string]interface{}{
						"name": "job-name",
						"annotations": map[string]interface{}{
							deleteBeforeApplyAnnotation: "true",
						},
					},
				},
			},
		}

		gvr, err := resourceutil.FromGVKtoGVR(clients.discovery, *res.GroupVersionKind)
		require.Nil(t, err)
		_, err = clients.dynamic.Resource(gvr).
			Create(context.TODO(), &res.Object, metav1.CreateOptions{})
		require.Nil(t, err)

		applyCalled := false
		err = withDeletableResource(func(clients *k8sClients, res resourceutil.Resource, deployConfig utils.DeployConfig) error {
			applyCalled = true
			return nil
		})(&clients, res, deployConfig)
		require.True(t, applyCalled)
		require.Nil(t, err)

		_, err = clients.dynamic.Resource(gvr).
			Get(context.TODO(), "job-name", metav1.GetOptions{})
		require.NotNil(t, err)
		require.True(t, apierrors.IsNotFound(err))
	})

	t.Run("Ignores non annotated resources", func(t *testing.T) {
		clients := createFakeClients(t)
		res := resourceutil.Resource{
			GroupVersionKind: &schema.GroupVersionKind{
				Group:   "batch",
				Version: "v1",
				Kind:    "Job",
			},
			Object: unstructured.Unstructured{
				Object: map[string]interface{}{
					"apiVersion": "batch/v1",
					"kind":       "Job",
					"metadata": map[string]interface{}{
						"name": "job-name",
					},
				},
			},
		}

		gvr, err := resourceutil.FromGVKtoGVR(clients.discovery, *res.GroupVersionKind)
		require.Nil(t, err)
		_, err = clients.dynamic.Resource(gvr).
			Create(context.TODO(), &res.Object, metav1.CreateOptions{})
		require.Nil(t, err)

		applyCalled := false
		err = withDeletableResource(func(clients *k8sClients, res resourceutil.Resource, deployConfig utils.DeployConfig) error {
			applyCalled = true
			return nil
		})(&clients, res, deployConfig)
		require.True(t, applyCalled)
		require.Nil(t, err)

		_, err = clients.dynamic.Resource(gvr).
			Get(context.TODO(), "job-name", metav1.GetOptions{})
		require.Nil(t, err)
	})

	t.Run("Correctly handles non existing resources", func(t *testing.T) {
		clients := createFakeClients(t)
		res := resourceutil.Resource{
			GroupVersionKind: &schema.GroupVersionKind{
				Group:   "batch",
				Version: "v1",
				Kind:    "Job",
			},
			Object: unstructured.Unstructured{
				Object: map[string]interface{}{
					"apiVersion": "batch/v1",
					"kind":       "Job",
					"metadata": map[string]interface{}{
						"name": "job-name",
						"annotations": map[string]interface{}{
							deleteBeforeApplyAnnotation: "true",
						},
					},
				},
			},
		}

		applyCalled := false
		err := withDeletableResource(func(clients *k8sClients, res resourceutil.Resource, deployConfig utils.DeployConfig) error {
			applyCalled = true
			return nil
		})(&clients, res, deployConfig)
		require.True(t, applyCalled)
		require.Nil(t, err)
	})

	t.Run("Forwards inner apply errors", func(t *testing.T) {
		clients := createFakeClients(t)
		res := resourceutil.Resource{
			GroupVersionKind: &schema.GroupVersionKind{
				Group:   "batch",
				Version: "v1",
				Kind:    "Job",
			},
			Object: unstructured.Unstructured{
				Object: map[string]interface{}{
					"apiVersion": "batch/v1",
					"kind":       "Job",
					"metadata": map[string]string{
						"name": "awaitable-job",
					},
				},
			},
		}
		expectedErr := errors.New("Some apply error")

		actualErr := withAwaitableResource(func(clients *k8sClients, res resourceutil.Resource, deployConfig utils.DeployConfig) error {
			return expectedErr
		})(&clients, res, deployConfig)

		require.Exactly(t, expectedErr, actualErr)
	})
}

func createFakeClients(t *testing.T) k8sClients {
=======
func createFakeClients(t *testing.T, resourcesList []*metav1.APIResourceList) k8sClients {
>>>>>>> f9acc800
	t.Helper()

	scheme := runtime.NewScheme()
	_ = corev1.AddToScheme(scheme)
	_ = batchv1.AddToScheme(scheme)

	clients := k8sClients{
		dynamic:   dynamicFake.NewSimpleDynamicClient(scheme),
		discovery: clientsetFake.NewSimpleClientset().Discovery(),
	}

	discovery, ok := clients.discovery.(*discoveryFake.FakeDiscovery)
	require.True(t, ok)
	discovery.Fake.Resources = []*metav1.APIResourceList{
		{
			GroupVersion: "batch/v1",
			APIResources: []metav1.APIResource{
				{
					Kind: "Job",
					Name: "jobs",
				},
			},
		},
	}

	return clients
<<<<<<< HEAD
=======
}

func createFakeClientsWithJobs(t *testing.T) k8sClients {
	t.Helper()
	resList := []*metav1.APIResourceList{
		{
			GroupVersion: "batch/v1",
			APIResources: []metav1.APIResource{
				{
					Kind: "Job",
					Name: "jobs",
				},
			},
		},
	}
	return createFakeClients(t, resList)
>>>>>>> f9acc800
}<|MERGE_RESOLUTION|>--- conflicted
+++ resolved
@@ -524,154 +524,218 @@
 	})
 }
 
-<<<<<<< HEAD
-func TestWithDeletableResource(t *testing.T) {
-
+// func TestWithDeletableResource(t *testing.T) {
+
+// 	deployConfig := utils.DeployConfig{}
+
+// 	t.Run("Deletes annotated resources before apply", func(t *testing.T) {
+// 		clients := createFakeClients(t)
+// 		res := resourceutil.Resource{
+// 			GroupVersionKind: &schema.GroupVersionKind{
+// 				Group:   "batch",
+// 				Version: "v1",
+// 				Kind:    "Job",
+// 			},
+// 			Object: unstructured.Unstructured{
+// 				Object: map[string]interface{}{
+// 					"apiVersion": "batch/v1",
+// 					"kind":       "Job",
+// 					"metadata": map[string]interface{}{
+// 						"name": "job-name",
+// 						"annotations": map[string]interface{}{
+// 							deleteBeforeApplyAnnotation: "true",
+// 						},
+// 					},
+// 				},
+// 			},
+// 		}
+
+// 		gvr, err := resourceutil.FromGVKtoGVR(clients.discovery, *res.GroupVersionKind)
+// 		require.Nil(t, err)
+// 		_, err = clients.dynamic.Resource(gvr).
+// 			Create(context.TODO(), &res.Object, metav1.CreateOptions{})
+// 		require.Nil(t, err)
+
+// 		applyCalled := false
+// 		err = withDeletableResource(func(clients *k8sClients, res resourceutil.Resource, deployConfig utils.DeployConfig) error {
+// 			applyCalled = true
+// 			return nil
+// 		})(&clients, res, deployConfig)
+// 		require.True(t, applyCalled)
+// 		require.Nil(t, err)
+
+// 		_, err = clients.dynamic.Resource(gvr).
+// 			Get(context.TODO(), "job-name", metav1.GetOptions{})
+// 		require.NotNil(t, err)
+// 		require.True(t, apierrors.IsNotFound(err))
+// 	})
+
+// 	t.Run("Ignores non annotated resources", func(t *testing.T) {
+// 		clients := createFakeClients(t)
+// 		res := resourceutil.Resource{
+// 			GroupVersionKind: &schema.GroupVersionKind{
+// 				Group:   "batch",
+// 				Version: "v1",
+// 				Kind:    "Job",
+// 			},
+// 			Object: unstructured.Unstructured{
+// 				Object: map[string]interface{}{
+// 					"apiVersion": "batch/v1",
+// 					"kind":       "Job",
+// 					"metadata": map[string]interface{}{
+// 						"name": "job-name",
+// 					},
+// 				},
+// 			},
+// 		}
+
+// 		gvr, err := resourceutil.FromGVKtoGVR(clients.discovery, *res.GroupVersionKind)
+// 		require.Nil(t, err)
+// 		_, err = clients.dynamic.Resource(gvr).
+// 			Create(context.TODO(), &res.Object, metav1.CreateOptions{})
+// 		require.Nil(t, err)
+
+// 		applyCalled := false
+// 		err = withDeletableResource(func(clients *k8sClients, res resourceutil.Resource, deployConfig utils.DeployConfig) error {
+// 			applyCalled = true
+// 			return nil
+// 		})(&clients, res, deployConfig)
+// 		require.True(t, applyCalled)
+// 		require.Nil(t, err)
+
+// 		_, err = clients.dynamic.Resource(gvr).
+// 			Get(context.TODO(), "job-name", metav1.GetOptions{})
+// 		require.Nil(t, err)
+// 	})
+
+// 	t.Run("Correctly handles non existing resources", func(t *testing.T) {
+// 		clients := createFakeClients(t)
+// 		res := resourceutil.Resource{
+// 			GroupVersionKind: &schema.GroupVersionKind{
+// 				Group:   "batch",
+// 				Version: "v1",
+// 				Kind:    "Job",
+// 			},
+// 			Object: unstructured.Unstructured{
+// 				Object: map[string]interface{}{
+// 					"apiVersion": "batch/v1",
+// 					"kind":       "Job",
+// 					"metadata": map[string]interface{}{
+// 						"name": "job-name",
+// 						"annotations": map[string]interface{}{
+// 							deleteBeforeApplyAnnotation: "true",
+// 						},
+// 					},
+// 				},
+// 			},
+// 		}
+
+// 		applyCalled := false
+// 		err := withDeletableResource(func(clients *k8sClients, res resourceutil.Resource, deployConfig utils.DeployConfig) error {
+// 			applyCalled = true
+// 			return nil
+// 		})(&clients, res, deployConfig)
+// 		require.True(t, applyCalled)
+// 		require.Nil(t, err)
+// 	})
+
+// 	t.Run("Forwards inner apply errors", func(t *testing.T) {
+// 		clients := createFakeClients(t)
+// 		res := resourceutil.Resource{
+// 			GroupVersionKind: &schema.GroupVersionKind{
+// 				Group:   "batch",
+// 				Version: "v1",
+// 				Kind:    "Job",
+// 			},
+// 			Object: unstructured.Unstructured{
+// 				Object: map[string]interface{}{
+// 					"apiVersion": "batch/v1",
+// 					"kind":       "Job",
+// 					"metadata": map[string]string{
+// 						"name": "awaitable-job",
+// 					},
+// 				},
+// 			},
+// 		}
+// 		expectedErr := errors.New("Some apply error")
+
+// 		actualErr := withAwaitableResource(func(clients *k8sClients, res resourceutil.Resource, deployConfig utils.DeployConfig) error {
+// 			return expectedErr
+// 		})(&clients, res, deployConfig)
+
+// 		require.Exactly(t, expectedErr, actualErr)
+// 	})
+// }
+
+func TestWithDeletableResource2(t *testing.T) {
+	resName := "res-name"
+	testCases := []struct {
+		desc        string
+		annotations map[string]interface{}
+		setup       func(t *testing.T, clients *k8sClients, res resourceutil.Resource)
+		requireFn   func(t *testing.T, clients *k8sClients, res resourceutil.Resource)
+	}{
+		{
+			desc: "Deletes annotated resources before apply",
+			annotations: map[string]interface{}{
+				deleteBeforeApplyAnnotation: "true",
+			},
+			setup: func(t *testing.T, clients *k8sClients, res resourceutil.Resource) {
+				gvr, err := resourceutil.FromGVKtoGVR(clients.discovery, *res.GroupVersionKind)
+				require.Nil(t, err)
+				_, err = clients.dynamic.Resource(gvr).
+					Create(context.TODO(), &res.Object, metav1.CreateOptions{})
+				require.Nil(t, err)
+			},
+			requireFn: func(t *testing.T, clients *k8sClients, res resourceutil.Resource) {
+				gvr, err := resourceutil.FromGVKtoGVR(clients.discovery, *res.GroupVersionKind)
+				require.Nil(t, err)
+				_, err = clients.dynamic.Resource(gvr).
+					Get(context.TODO(), resName, metav1.GetOptions{})
+				require.NotNil(t, err)
+				require.True(t, apierrors.IsNotFound(err))
+			},
+		},
+	}
 	deployConfig := utils.DeployConfig{}
 
-	t.Run("Deletes annotated resources before apply", func(t *testing.T) {
-		clients := createFakeClients(t)
-		res := resourceutil.Resource{
-			GroupVersionKind: &schema.GroupVersionKind{
-				Group:   "batch",
-				Version: "v1",
-				Kind:    "Job",
-			},
-			Object: unstructured.Unstructured{
-				Object: map[string]interface{}{
-					"apiVersion": "batch/v1",
-					"kind":       "Job",
-					"metadata": map[string]interface{}{
-						"name": "job-name",
-						"annotations": map[string]interface{}{
-							deleteBeforeApplyAnnotation: "true",
+	for _, tC := range testCases {
+		t.Run(tC.desc, func(t *testing.T) {
+			clients := createFakeClientsWithJobs(t)
+			res := resourceutil.Resource{
+				GroupVersionKind: &schema.GroupVersionKind{
+					Group:   "batch",
+					Version: "v1",
+					Kind:    "Job",
+				},
+				Object: unstructured.Unstructured{
+					Object: map[string]interface{}{
+						"apiVersion": "batch/v1",
+						"kind":       "Job",
+						"metadata": map[string]interface{}{
+							"name":        resName,
+							"annotations": tC.annotations,
 						},
 					},
 				},
-			},
-		}
-
-		gvr, err := resourceutil.FromGVKtoGVR(clients.discovery, *res.GroupVersionKind)
-		require.Nil(t, err)
-		_, err = clients.dynamic.Resource(gvr).
-			Create(context.TODO(), &res.Object, metav1.CreateOptions{})
-		require.Nil(t, err)
-
-		applyCalled := false
-		err = withDeletableResource(func(clients *k8sClients, res resourceutil.Resource, deployConfig utils.DeployConfig) error {
-			applyCalled = true
-			return nil
-		})(&clients, res, deployConfig)
-		require.True(t, applyCalled)
-		require.Nil(t, err)
-
-		_, err = clients.dynamic.Resource(gvr).
-			Get(context.TODO(), "job-name", metav1.GetOptions{})
-		require.NotNil(t, err)
-		require.True(t, apierrors.IsNotFound(err))
-	})
-
-	t.Run("Ignores non annotated resources", func(t *testing.T) {
-		clients := createFakeClients(t)
-		res := resourceutil.Resource{
-			GroupVersionKind: &schema.GroupVersionKind{
-				Group:   "batch",
-				Version: "v1",
-				Kind:    "Job",
-			},
-			Object: unstructured.Unstructured{
-				Object: map[string]interface{}{
-					"apiVersion": "batch/v1",
-					"kind":       "Job",
-					"metadata": map[string]interface{}{
-						"name": "job-name",
-					},
-				},
-			},
-		}
-
-		gvr, err := resourceutil.FromGVKtoGVR(clients.discovery, *res.GroupVersionKind)
-		require.Nil(t, err)
-		_, err = clients.dynamic.Resource(gvr).
-			Create(context.TODO(), &res.Object, metav1.CreateOptions{})
-		require.Nil(t, err)
-
-		applyCalled := false
-		err = withDeletableResource(func(clients *k8sClients, res resourceutil.Resource, deployConfig utils.DeployConfig) error {
-			applyCalled = true
-			return nil
-		})(&clients, res, deployConfig)
-		require.True(t, applyCalled)
-		require.Nil(t, err)
-
-		_, err = clients.dynamic.Resource(gvr).
-			Get(context.TODO(), "job-name", metav1.GetOptions{})
-		require.Nil(t, err)
-	})
-
-	t.Run("Correctly handles non existing resources", func(t *testing.T) {
-		clients := createFakeClients(t)
-		res := resourceutil.Resource{
-			GroupVersionKind: &schema.GroupVersionKind{
-				Group:   "batch",
-				Version: "v1",
-				Kind:    "Job",
-			},
-			Object: unstructured.Unstructured{
-				Object: map[string]interface{}{
-					"apiVersion": "batch/v1",
-					"kind":       "Job",
-					"metadata": map[string]interface{}{
-						"name": "job-name",
-						"annotations": map[string]interface{}{
-							deleteBeforeApplyAnnotation: "true",
-						},
-					},
-				},
-			},
-		}
-
-		applyCalled := false
-		err := withDeletableResource(func(clients *k8sClients, res resourceutil.Resource, deployConfig utils.DeployConfig) error {
-			applyCalled = true
-			return nil
-		})(&clients, res, deployConfig)
-		require.True(t, applyCalled)
-		require.Nil(t, err)
-	})
-
-	t.Run("Forwards inner apply errors", func(t *testing.T) {
-		clients := createFakeClients(t)
-		res := resourceutil.Resource{
-			GroupVersionKind: &schema.GroupVersionKind{
-				Group:   "batch",
-				Version: "v1",
-				Kind:    "Job",
-			},
-			Object: unstructured.Unstructured{
-				Object: map[string]interface{}{
-					"apiVersion": "batch/v1",
-					"kind":       "Job",
-					"metadata": map[string]string{
-						"name": "awaitable-job",
-					},
-				},
-			},
-		}
-		expectedErr := errors.New("Some apply error")
-
-		actualErr := withAwaitableResource(func(clients *k8sClients, res resourceutil.Resource, deployConfig utils.DeployConfig) error {
-			return expectedErr
-		})(&clients, res, deployConfig)
-
-		require.Exactly(t, expectedErr, actualErr)
-	})
-}
-
-func createFakeClients(t *testing.T) k8sClients {
-=======
+			}
+
+			tC.setup(t, &clients, res)
+
+			applyCalled := false
+			err := withDeletableResource(func(clients *k8sClients, res resourceutil.Resource, deployConfig utils.DeployConfig) error {
+				applyCalled = true
+				return nil
+			})(&clients, res, deployConfig)
+			require.True(t, applyCalled)
+			require.Nil(t, err)
+
+			tC.requireFn(t, &clients, res)
+		})
+	}
+}
+
 func createFakeClients(t *testing.T, resourcesList []*metav1.APIResourceList) k8sClients {
->>>>>>> f9acc800
 	t.Helper()
 
 	scheme := runtime.NewScheme()
@@ -698,8 +762,6 @@
 	}
 
 	return clients
-<<<<<<< HEAD
-=======
 }
 
 func createFakeClientsWithJobs(t *testing.T) k8sClients {
@@ -716,5 +778,4 @@
 		},
 	}
 	return createFakeClients(t, resList)
->>>>>>> f9acc800
 }