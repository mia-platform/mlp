# deploy Command

The `deploy` command deploys the specified files in a given namespace of a Kubernetes cluster.

Flags:

- `--filename` or `-f`: file and/or folder paths containing data to interpolate
- `--deploy-type` (default to `deploy_all`): set the deployment type (accepted values: `deploy_all`, `smart_deploy`)
- `--force-deploy-when-no-semver`: flag used to force deploy of services that are not following semantic versioning.
- `--ensure-namespace` (default to `true`): set if the namespace existence should be ensured. By default it is set to true so that the namespace existence is checked and, if it not exists, created. If set to false, it throws if namespace not already exists.

To make the command work, also the following flags described in [options](./25_options.md) are required:

- `--namespace`: to specify the namespace in which the resources are deployed
- The set of flags required to connect to the Kubernetes cluster

## Resources application order

By default resources to be deployed are applied in a [default order](https://github.com/mia-platform/mlp/blob/main/pkg/resourceutil/sort.go) based on their `Kind`. It can be overridden by annotating the target resource with `mia-platform.eu/apply-before-kinds`.  
This annotation takes a comma-separated list of kinds for which the resource must be applied before. If some of the specified kinds is not managed in the default order listing they are ignored. Any resource having this annotation falls outside the kind-based sorting logic and therefore cannot be applied after other resources having in their `mia-platform.eu/apply-before-kinds` annotation its kind.
Below there is an example of a resource that must be applied before `Pod`s and `Deployment`s:
``` yaml
apiVersion: batch/v1
kind: Job
metadata:
  name: example-job
  annotations:
    mia-platform.eu/apply-before-kinds: Pod, Deployment
spec:
  template:
    spec:
      containers:
        - name: busybox
          image: busybox 
          command:
            - sleep
          args:
            - 30s
```

## Await resources completion

During the deploy phase resources are applied sequentially one after the other. `mlp` allows to wait for the completion of a resource using the annotation `mia-platform.eu/await-completion` on the specific resource to be awaited. The annotation value should be a duration string as expected by the [`time.ParseDuration`](https://pkg.go.dev/time#ParseDuration) (e.g. `100ms`, `10s`, `1m`) function that specifies the time to wait for completion before a timeout error is triggered. 

The resources supported by this annotation:

- **Job**: the resource will be applied by `mlp` then the tool will listen to cluster events until the job status becomes `Completed`
<<<<<<< HEAD
- **ExternalSecret**: this [CRD](https://external-secrets.io/v0.5.4/api-externalsecret/) will be applied and then `mlp` will watch cluster events until the resource `.status.refreshTime` is updated
=======

## Delete resources before applying them

By annotating a resource with `mia-platform.eu/delete-before-apply`, having arbitrary value, the user can force `mlp` to delete the corresponding resource on the cluster before re-creating it. If the annotated resource is not already present on the cluster no additional operations will occur.
>>>>>>> 46c90a95
<|MERGE_RESOLUTION|>--- conflicted
+++ resolved
@@ -45,11 +45,8 @@
 The resources supported by this annotation:
 
 - **Job**: the resource will be applied by `mlp` then the tool will listen to cluster events until the job status becomes `Completed`
-<<<<<<< HEAD
 - **ExternalSecret**: this [CRD](https://external-secrets.io/v0.5.4/api-externalsecret/) will be applied and then `mlp` will watch cluster events until the resource `.status.refreshTime` is updated
-=======
 
 ## Delete resources before applying them
 
-By annotating a resource with `mia-platform.eu/delete-before-apply`, having arbitrary value, the user can force `mlp` to delete the corresponding resource on the cluster before re-creating it. If the annotated resource is not already present on the cluster no additional operations will occur.
->>>>>>> 46c90a95
+By annotating a resource with `mia-platform.eu/delete-before-apply`, having arbitrary value, the user can force `mlp` to delete the corresponding resource on the cluster before re-creating it. If the annotated resource is not already present on the cluster no additional operations will occur.