# Changelog

All notable changes to this project will be documented in this file.

The format is based on [Keep a Changelog](https://keepachangelog.com/en/1.0.0/),
and this project adheres to [Semantic Versioning](https://semver.org/spec/v2.0.0.html).

## [Unreleased]

### Added

<<<<<<< HEAD
- support for jobs annotation `mia-platform.eu/await-completion` for waiting job completion after it has been applied on the cluster

### Changed

- use `kind` in integration tests
=======
- default order for `SecretProviderClass` resource kind
- new annotation `mia-platform.eu/apply-before-kinds` to override default resources application order
>>>>>>> 42babb7b

## [1.1.0] - 2022-03-17

### Changed

- update to go 1.17

### Added

- ignore patches already in kustomization.yaml
- match as patch patch.ya?ml

### Fixes

- smart deploy don't force deploy pods on first update

## [1.0.3] - 2022-02-07

### Added

- support arm arch
- run image as the root user

## [1.0.2] - 2022-02-07

### Added

- improve error message when convert resource from yaml to json
- fix: splitting error on --- inside file

### Changed

- set QPS and burst for request to 500

## [1.0.1] - 2022-02-03

### Added

- feat: increase api-server throttling options

## [1.0.0] - 2021-12-28

- stable release

## [0.5.0] - 2021-08-24

## Added

- [BPSINS-27](https://makeitapp.atlassian.net/browse/BPSINS-27): add flag to skip namespace ensure when deploy

## [0.4.1] - 2021-03-30

### Fixed

- [BMP-940](https://makeitapp.atlassian.net/browse/BMP-940): fix annotation length by using an unique name, `mia-platform.eu/dependenciesChecksum`, for all dependencies and its value is a object of key-values of all the dependencies.

## [0.4.0] - 2021-03-17

### Added

- Add deploy type support, `smart deploy` or `deploy all`.

### Fixes

- [BMP-823](https://makeitapp.atlassian.net/browse/BMP-823): fix quote in configmap strings

## [0.3.2] - 2021-01-22

### Fixed

- [MPPS-57](https://makeitapp.atlassian.net/browse/MPPS-57): interpolation of variables inside single quotes

## [0.3.1] - 2020-11-25

### Added

- Add manual resource deletion

## [0.3.0] - 2020-11-02

### Added

- Add label `"app.kubernetes.io/managed-by": "mia-platform"`
- Unset original resource namespace
- Add resource deletion if no longer deployed with `mlp`

## [0.2.0] - 2020-10-20

### Added

- Add Job creation from CronJob

## [0.1.1] - 2020-10-14

### Changed

- Ignore unreadable or missing files passed as inputs to subcommands

## [0.1.0] - 2020-10-13

### Added

- Initial Release 🎉🎉🎉

[Unreleased]: https://github.com/mia-platform/mlp/compare/v1.1.0...HEAD
[1.1.0]: https://github.com/mia-platform/mlp/compare/v1.0.3...v1.1.0
[1.0.3]: https://github.com/mia-platform/mlp/compare/v1.0.2...v1.0.3
[1.0.2]: https://github.com/mia-platform/mlp/compare/v1.0.1...v1.0.2
[1.0.1]: https://github.com/mia-platform/mlp/compare/v1.0.0...v1.0.1
[1.0.0]: https://github.com/mia-platform/mlp/compare/v1.0.0<|MERGE_RESOLUTION|>--- conflicted
+++ resolved
@@ -9,16 +9,13 @@
 
 ### Added
 
-<<<<<<< HEAD
+- default order for `SecretProviderClass` resource kind
+- new annotation `mia-platform.eu/apply-before-kinds` to override default resources application order
 - support for jobs annotation `mia-platform.eu/await-completion` for waiting job completion after it has been applied on the cluster
 
 ### Changed
 
 - use `kind` in integration tests
-=======
-- default order for `SecretProviderClass` resource kind
-- new annotation `mia-platform.eu/apply-before-kinds` to override default resources application order
->>>>>>> 42babb7b
 
 ## [1.1.0] - 2022-03-17
 
